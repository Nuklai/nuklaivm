--- conflicted
+++ resolved
@@ -5,11 +5,6 @@
 
 import (
 	"context"
-<<<<<<< HEAD
-	"fmt"
-	"time"
-=======
->>>>>>> 25dba829
 
 	"github.com/ava-labs/avalanchego/ids"
 	"github.com/ava-labs/avalanchego/vms/platformvm/warp"
@@ -77,6 +72,7 @@
 	if actorAddress != codec.MustAddressBech32(nconsts.HRP, signer) {
 		return false, RegisterValidatorStakeComputeUnits, OutputDifferentSignerThanActor, nil, nil
 	}
+
 	// Check if the tx actor has signing permission for this NodeID
 	isValidatorOwner := false
 
@@ -135,17 +131,9 @@
 	if stakeInfo.StakeStartBlock < lastBlockHeight {
 		return false, RegisterValidatorStakeComputeUnits, OutputInvalidStakeStartBlock, nil, nil
 	}
-<<<<<<< HEAD
-	fmt.Println("REGISTER VALIDATOR STAKE -6")
-	endTime := time.Unix(int64(stakeInfo.StakeEndTime), 0).UTC()
-	// Check that stakeEndTime is after stakeStartTime
-	if endTime.Before(startTime) {
-		return false, RegisterValidatorStakeComputeUnits, OutputInvalidStakeEndTime, nil, nil
-=======
 	// Check that stakeEndBlock is after stakeStartBlock
 	if stakeInfo.StakeEndBlock < stakeInfo.StakeStartBlock {
 		return false, RegisterValidatorStakeComputeUnits, OutputInvalidStakeEndBlock, nil, nil
->>>>>>> 25dba829
 	}
 	fmt.Println("REGISTER VALIDATOR STAKE -7")
 	// Check that the total staking period is at least the minimum staking period
