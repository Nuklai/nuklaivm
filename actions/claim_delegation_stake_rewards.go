// Copyright (C) 2024, AllianceBlock. All rights reserved.
// See the file LICENSE for licensing terms.

package actions

import (
	"context"
<<<<<<< HEAD
	"fmt"
	"time"
=======
>>>>>>> 25dba829

	"github.com/ava-labs/avalanchego/ids"
	"github.com/ava-labs/avalanchego/vms/platformvm/warp"
	"github.com/ava-labs/hypersdk/chain"
	"github.com/ava-labs/hypersdk/codec"
	hconsts "github.com/ava-labs/hypersdk/consts"
	"github.com/ava-labs/hypersdk/state"
	"github.com/ava-labs/hypersdk/utils"

	nconsts "github.com/nuklai/nuklaivm/consts"
	"github.com/nuklai/nuklaivm/emission"
	"github.com/nuklai/nuklaivm/storage"
)

var _ chain.Action = (*ClaimDelegationStakeRewards)(nil)

type ClaimDelegationStakeRewards struct {
	NodeID           []byte        `json:"nodeID"`           // Node ID of the validator where NAI is staked
	UserStakeAddress codec.Address `json:"userStakeAddress"` // The address of the user who delegated the stake
}

func (*ClaimDelegationStakeRewards) GetTypeID() uint8 {
	return nconsts.ClaimDelegationStakeRewards
}

func (c *ClaimDelegationStakeRewards) StateKeys(actor codec.Address, _ ids.ID) []string {
	// TODO: How to better handle a case where the NodeID is invalid?
	nodeID, _ := ids.ToNodeID(c.NodeID)
	return []string{
		string(storage.BalanceKey(actor, ids.Empty)),
		string(storage.DelegateUserStakeKey(actor, nodeID)),
	}
}

func (*ClaimDelegationStakeRewards) StateKeysMaxChunks() []uint16 {
	return []uint16{storage.BalanceChunks, storage.DelegateUserStakeChunks}
}

func (*ClaimDelegationStakeRewards) OutputsWarpMessage() bool {
	return false
}

func (c *ClaimDelegationStakeRewards) Execute(
	ctx context.Context,
	_ chain.Rules,
	mu state.Mutable,
	_ int64,
	actor codec.Address,
	_ ids.ID,
	_ bool,
) (bool, uint64, []byte, *warp.UnsignedMessage, error) {
	nodeID, err := ids.ToNodeID(c.NodeID)
	if err != nil {
		return false, ClaimStakingRewardComputeUnits, OutputInvalidNodeID, nil, nil
	}

	exists, stakeStartBlock, _, rewardAddress, _, _ := storage.GetDelegateUserStake(ctx, mu, c.UserStakeAddress, nodeID)
	if !exists {
		return false, ClaimStakingRewardComputeUnits, OutputStakeMissing, nil, nil
	}
	if rewardAddress != actor {
		return false, ClaimStakingRewardComputeUnits, OutputUnauthorized, nil, nil
	}

	// Get the emission instance
	emissionInstance := emission.GetEmission()

<<<<<<< HEAD
	// Get current time
	currentTime := time.Now().UTC()
	// Get last accepted block time
	lastBlockTime := emissionInstance.GetLastAcceptedBlockTimestamp()
	// Convert Unix timestamps to Go's time.Time for easier manipulation
	startTime := time.Unix(int64(stakeStartTime), 0).UTC()
	// Check that currentTime and lastBlockTime are after stakeStartTime
	fmt.Println("CLAIM DELEGATION STAKE REWARDS")
	fmt.Println(currentTime.Before(startTime))
	fmt.Println(lastBlockTime.Before(startTime))
	fmt.Println(currentTime)
	fmt.Println(startTime)
	fmt.Println(lastBlockTime)
	if currentTime.Before(startTime) || lastBlockTime.Before(startTime) {
=======
	// Get last accepted block height
	lastBlockHeight := emissionInstance.GetLastAcceptedBlockHeight()
	// Check that lastBlockHeight is after stakeStartBlock
	if lastBlockHeight < stakeStartBlock {
>>>>>>> 25dba829
		return false, ClaimStakingRewardComputeUnits, OutputStakeNotStarted, nil, nil
	}

	// Claim rewards in Emission Balancer
	rewardAmount, err := emissionInstance.ClaimStakingRewards(nodeID, c.UserStakeAddress)
	if err != nil {
		return false, ClaimStakingRewardComputeUnits, utils.ErrBytes(err), nil, nil
	}

	if err := storage.AddBalance(ctx, mu, rewardAddress, ids.Empty, rewardAmount, true); err != nil {
		return false, ClaimStakingRewardComputeUnits, utils.ErrBytes(err), nil, nil
	}

	sr := &ClaimRewardsResult{rewardAmount}
	output, err := sr.Marshal()
	if err != nil {
		return false, ClaimStakingRewardComputeUnits, utils.ErrBytes(err), nil, nil
	}
	return true, ClaimStakingRewardComputeUnits, output, nil, nil
}

func (*ClaimDelegationStakeRewards) MaxComputeUnits(chain.Rules) uint64 {
	return ClaimStakingRewardComputeUnits
}

func (*ClaimDelegationStakeRewards) Size() int {
	return hconsts.NodeIDLen + codec.AddressLen
}

func (c *ClaimDelegationStakeRewards) Marshal(p *codec.Packer) {
	p.PackBytes(c.NodeID)
	p.PackAddress(c.UserStakeAddress)
}

func UnmarshalClaimDelegationStakeRewards(p *codec.Packer, _ *warp.Message) (chain.Action, error) {
	var claimRewards ClaimDelegationStakeRewards
	p.UnpackBytes(hconsts.NodeIDLen, true, &claimRewards.NodeID)
	p.UnpackAddress(&claimRewards.UserStakeAddress)
	return &claimRewards, p.Err()
}

func (*ClaimDelegationStakeRewards) ValidRange(chain.Rules) (int64, int64) {
	// Returning -1, -1 means that the action is always valid.
	return -1, -1
}<|MERGE_RESOLUTION|>--- conflicted
+++ resolved
@@ -5,11 +5,6 @@
 
 import (
 	"context"
-<<<<<<< HEAD
-	"fmt"
-	"time"
-=======
->>>>>>> 25dba829
 
 	"github.com/ava-labs/avalanchego/ids"
 	"github.com/ava-labs/avalanchego/vms/platformvm/warp"
@@ -77,27 +72,10 @@
 	// Get the emission instance
 	emissionInstance := emission.GetEmission()
 
-<<<<<<< HEAD
-	// Get current time
-	currentTime := time.Now().UTC()
-	// Get last accepted block time
-	lastBlockTime := emissionInstance.GetLastAcceptedBlockTimestamp()
-	// Convert Unix timestamps to Go's time.Time for easier manipulation
-	startTime := time.Unix(int64(stakeStartTime), 0).UTC()
-	// Check that currentTime and lastBlockTime are after stakeStartTime
-	fmt.Println("CLAIM DELEGATION STAKE REWARDS")
-	fmt.Println(currentTime.Before(startTime))
-	fmt.Println(lastBlockTime.Before(startTime))
-	fmt.Println(currentTime)
-	fmt.Println(startTime)
-	fmt.Println(lastBlockTime)
-	if currentTime.Before(startTime) || lastBlockTime.Before(startTime) {
-=======
 	// Get last accepted block height
 	lastBlockHeight := emissionInstance.GetLastAcceptedBlockHeight()
 	// Check that lastBlockHeight is after stakeStartBlock
 	if lastBlockHeight < stakeStartBlock {
->>>>>>> 25dba829
 		return false, ClaimStakingRewardComputeUnits, OutputStakeNotStarted, nil, nil
 	}
 
