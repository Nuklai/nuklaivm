--- conflicted
+++ resolved
@@ -5,11 +5,6 @@
 
 import (
 	"context"
-<<<<<<< HEAD
-	"fmt"
-	"time"
-=======
->>>>>>> 25dba829
 
 	"github.com/ava-labs/avalanchego/ids"
 	"github.com/ava-labs/avalanchego/vms/platformvm/warp"
@@ -63,7 +58,6 @@
 	_ ids.ID,
 	_ bool,
 ) (bool, uint64, []byte, *warp.UnsignedMessage, error) {
-	fmt.Println("DELEGATE USER STAKE")
 	nodeID, err := ids.ToNodeID(s.NodeID)
 	if err != nil {
 		return false, DelegateUserStakeComputeUnits, OutputInvalidNodeID, nil, nil
@@ -89,46 +83,21 @@
 	// Get the emission instance
 	emissionInstance := emission.GetEmission()
 
-<<<<<<< HEAD
-	// Get current time
-	currentTime := time.Now().UTC()
-	fmt.Println("CURRRENT TIME")
-	fmt.Println(currentTime)
-	// Get last accepted block time
-	lastBlockTime := emissionInstance.GetLastAcceptedBlockTimestamp()
-	// Convert Unix timestamps to Go's time.Time for easier manipulation
-	startTime := time.Unix(int64(s.StakeStartTime), 0).UTC()
-	// Check that stakeStartTime is after currentTime and lastBlockTime
-	fmt.Println(startTime.Before(currentTime))
-	fmt.Println(startTime.Before(lastBlockTime))
-	if startTime.Before(currentTime) || startTime.Before(lastBlockTime) {
-		return false, DelegateUserStakeComputeUnits, OutputInvalidStakeStartTime, nil, nil
-	}
-	fmt.Println("POST TIME CHECK-1")
-=======
 	// Get last accepted block height
 	lastBlockHeight := emissionInstance.GetLastAcceptedBlockHeight()
 
->>>>>>> 25dba829
 	// Delegate in Emission Balancer
 	err = emissionInstance.DelegateUserStake(nodeID, actor, lastBlockHeight, s.StakedAmount)
 	if err != nil {
 		return false, DelegateUserStakeComputeUnits, utils.ErrBytes(err), nil, nil
 	}
-	fmt.Println("POST TIME CHECK-2")
+
 	if err := storage.SubBalance(ctx, mu, actor, ids.Empty, s.StakedAmount); err != nil {
 		return false, DelegateUserStakeComputeUnits, utils.ErrBytes(err), nil, nil
 	}
 	if err := storage.SetDelegateUserStake(ctx, mu, actor, nodeID, lastBlockHeight, s.StakedAmount, s.RewardAddress); err != nil {
 		return false, DelegateUserStakeComputeUnits, utils.ErrBytes(err), nil, nil
 	}
-	fmt.Println("POST TIME CHECK-3")
-	exists, _, stakedAmount, _, _, err := storage.GetDelegateUserStake(context.TODO(), mu, actor, nodeID)
-	fmt.Println("GETDELEGATEUSERSTAKE AFTER SETDELEGATEUSERSTAKE")
-	fmt.Println(err)
-	fmt.Println(exists)
-	fmt.Println(stakedAmount)
-
 	return true, DelegateUserStakeComputeUnits, nil, nil, nil
 }
 
