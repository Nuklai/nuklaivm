--- conflicted
+++ resolved
@@ -150,21 +150,16 @@
 		return nil, nil, nil, nil, nil, nil, nil, nil, nil, nil, err
 	}
 
-<<<<<<< HEAD
 	whitelisted, err := c.GetEmissionWhitelistedAddresses()
 	if err != nil {
 		return nil, nil, nil, nil, nil, nil, nil, nil, nil, nil, err
 	}
-
-	c.emission = emission.New(c, c.inner, c.genesis.EmissionBalancer.TotalSupply, c.genesis.EmissionBalancer.MaxSupply, emissionAddr, c.genesis.EmissionBalancer.BaseAPR, c.genesis.EmissionBalancer.BaseValidators, c.genesis.EmissionBalancer.EpochLength, whitelisted)
-=======
 	// Get the total supply from the custom allocations
 	totalSupply := uint64(0)
 	for _, alloc := range c.genesis.CustomAllocation {
 		totalSupply += alloc.Balance
 	}
-	c.emission = emission.New(c, c.inner, totalSupply, c.genesis.EmissionBalancer.MaxSupply, emissionAddr)
->>>>>>> 078799aa
+	c.emission = emission.New(c, c.inner, c.genesis.EmissionBalancer.TotalSupply, c.genesis.EmissionBalancer.MaxSupply, emissionAddr, c.genesis.EmissionBalancer.BaseAPR, c.genesis.EmissionBalancer.BaseValidators, c.genesis.EmissionBalancer.EpochLength, whitelisted)
 
 	return c.config, c.genesis, build, gossip, blockDB, stateDB, apis, nconsts.ActionRegistry, nconsts.AuthRegistry, auth.Engines(), nil
 }
