// Copyright (C) 2024, AllianceBlock. All rights reserved.
// See the file LICENSE for licensing terms.

package cmd

import (
	"context"
	"fmt"
	"reflect"

	"github.com/ava-labs/avalanchego/ids"
	"github.com/ava-labs/avalanchego/vms/platformvm/warp"
	"github.com/ava-labs/hypersdk/chain"
	"github.com/ava-labs/hypersdk/cli"
	"github.com/ava-labs/hypersdk/codec"
	hrpc "github.com/ava-labs/hypersdk/rpc"
	"github.com/ava-labs/hypersdk/utils"

	"github.com/nuklai/nuklaivm/actions"
	nconsts "github.com/nuklai/nuklaivm/consts"
	nrpc "github.com/nuklai/nuklaivm/rpc"
)

// sendAndWait may not be used concurrently
func sendAndWait(
<<<<<<< HEAD
	ctx context.Context, _ *warp.Message, action chain.Action, cli *rpc.JSONRPCClient,
	bcli *brpc.JSONRPCClient, ws *rpc.WebSocketClient, factory chain.AuthFactory, printStatus bool,
=======
	ctx context.Context, warpMsg *warp.Message, action chain.Action, hcli *hrpc.JSONRPCClient,
	hws *hrpc.WebSocketClient, ncli *nrpc.JSONRPCClient, factory chain.AuthFactory, printStatus bool,
>>>>>>> b4372494
) (bool, ids.ID, error) {
	parser, err := ncli.Parser(ctx)
	if err != nil {
		return false, ids.Empty, err
	}
<<<<<<< HEAD
	_, tx, _, err := cli.GenerateTransaction(ctx, parser, nil, action, factory)
=======
	_, tx, _, err := hcli.GenerateTransaction(ctx, parser, warpMsg, action, factory)
>>>>>>> b4372494
	if err != nil {
		return false, ids.Empty, err
	}

	if err := hws.RegisterTx(tx); err != nil {
		return false, ids.Empty, err
	}
	var res *chain.Result
	for {
		txID, dErr, result, err := hws.ListenTx(ctx)
		if dErr != nil {
			return false, ids.Empty, dErr
		}
		if err != nil {
			return false, ids.Empty, err
		}
		if txID == tx.ID() {
			res = result
			break
		}
		utils.Outf("{{yellow}}skipping unexpected transaction:{{/}} %s\n", tx.ID())
	}
	if printStatus {
		handler.Root().PrintStatus(tx.ID(), res.Success)
	}
	return res.Success, tx.ID(), nil
}

func handleTx(ncli *nrpc.JSONRPCClient, tx *chain.Transaction, result *chain.Result) {
	summaryStr := string(result.Output)
	actor := tx.Auth.Actor()
	status := "❌" //nolint:ineffassign // reason for ignoring
	if result.Success {
		status = "✅"
		switch action := tx.Action.(type) {
		case *actions.Transfer:
			_, symbol, decimals, _, _, _, _, err := ncli.Asset(context.TODO(), action.Asset, true)
			if err != nil {
				utils.Outf("{{red}}could not fetch asset info:{{/}} %v", err)
				return
			}
			amountStr := utils.FormatBalance(action.Value, decimals)
			summaryStr = fmt.Sprintf("%s %s -> %s", amountStr, symbol, codec.MustAddressBech32(nconsts.HRP, action.To))
			if len(action.Memo) > 0 {
				summaryStr += fmt.Sprintf(" (memo: %s)", action.Memo)
			}

		case *actions.CreateAsset:
			summaryStr = fmt.Sprintf("assetID: %s symbol: %s decimals: %d metadata: %s", tx.ID(), action.Symbol, action.Decimals, action.Metadata)
		case *actions.MintAsset:
			_, symbol, decimals, _, _, _, _, err := ncli.Asset(context.TODO(), action.Asset, true)
			if err != nil {
				utils.Outf("{{red}}could not fetch asset info:{{/}} %v", err)
				return
			}
			amountStr := utils.FormatBalance(action.Value, decimals)
			summaryStr = fmt.Sprintf("%s %s -> %s", amountStr, symbol, codec.MustAddressBech32(nconsts.HRP, action.To))
		case *actions.BurnAsset:
			summaryStr = fmt.Sprintf("%d %s -> 🔥", action.Value, action.Asset)

		case *actions.ImportAsset:
			wm := tx.WarpMessage
			signers, _ := wm.Signature.NumSigners()
			wt, _ := actions.UnmarshalWarpTransfer(wm.Payload)
			summaryStr = fmt.Sprintf("source: %s signers: %d | ", wm.SourceChainID, signers)
			if wt.Return {
				summaryStr += fmt.Sprintf("%s %s -> %s (return: %t)", utils.FormatBalance(wt.Value, wt.Decimals), wt.Symbol, codec.MustAddressBech32(nconsts.HRP, wt.To), wt.Return)
			} else {
				summaryStr += fmt.Sprintf("%s %s (new: %s, original: %s) -> %s (return: %t)", utils.FormatBalance(wt.Value, wt.Decimals), wt.Symbol, actions.ImportedAssetID(wt.Asset, wm.SourceChainID), wt.Asset, codec.MustAddressBech32(nconsts.HRP, wt.To), wt.Return)
			}
			if wt.Reward > 0 {
				summaryStr += fmt.Sprintf(" | reward: %s", utils.FormatBalance(wt.Reward, wt.Decimals))
			}
			if wt.SwapIn > 0 {
				_, outSymbol, outDecimals, _, _, _, _, err := ncli.Asset(context.TODO(), wt.AssetOut, true)
				if err != nil {
					utils.Outf("{{red}}could not fetch asset info:{{/}} %v", err)
					return
				}
				summaryStr += fmt.Sprintf(" | swap in: %s %s swap out: %s %s expiry: %d fill: %t", utils.FormatBalance(wt.SwapIn, wt.Decimals), wt.Symbol, utils.FormatBalance(wt.SwapOut, outDecimals), outSymbol, wt.SwapExpiry, action.Fill)
			}
		case *actions.ExportAsset:
			wt, _ := actions.UnmarshalWarpTransfer(result.WarpMessage.Payload)
			summaryStr = fmt.Sprintf("destination: %s | ", action.Destination)
			var outputAssetID ids.ID
			if !action.Return {
				outputAssetID = actions.ImportedAssetID(action.Asset, result.WarpMessage.SourceChainID)
				summaryStr += fmt.Sprintf("%s %s (%s) -> %s (return: %t)", utils.FormatBalance(action.Value, wt.Decimals), wt.Symbol, action.Asset, codec.MustAddressBech32(nconsts.HRP, action.To), action.Return)
			} else {
				outputAssetID = wt.Asset
				summaryStr += fmt.Sprintf("%s %s (current: %s, original: %s) -> %s (return: %t)", utils.FormatBalance(action.Value, wt.Decimals), wt.Symbol, action.Asset, wt.Asset, codec.MustAddressBech32(nconsts.HRP, action.To), action.Return)
			}
			if wt.Reward > 0 {
				summaryStr += fmt.Sprintf(" | reward: %s", utils.FormatBalance(wt.Reward, wt.Decimals))
			}
			if wt.SwapIn > 0 {
				_, outSymbol, outDecimals, _, _, _, _, err := ncli.Asset(context.TODO(), wt.AssetOut, true)
				if err != nil {
					utils.Outf("{{red}}could not fetch asset info:{{/}} %v", err)
					return
				}
				summaryStr += fmt.Sprintf(" | swap in: %s %s (%s) swap out: %s %s expiry: %d", utils.FormatBalance(wt.SwapIn, wt.Decimals), wt.Symbol, outputAssetID, utils.FormatBalance(wt.SwapOut, outDecimals), outSymbol, wt.SwapExpiry)
			}
		}
		utils.Outf(
			"%s {{yellow}}%s{{/}} {{yellow}}actor:{{/}} %s {{yellow}}summary (%s):{{/}} [%s] {{yellow}}fee (max %.2f%%):{{/}} %s %s {{yellow}}consumed:{{/}} [%s]\n",
			status,
			tx.ID(),
			codec.MustAddressBech32(nconsts.HRP, actor),
			reflect.TypeOf(tx.Action),
			summaryStr,
			float64(result.Fee)/float64(tx.Base.MaxFee)*100,
			utils.FormatBalance(result.Fee, nconsts.Decimals),
			nconsts.Symbol,
			cli.ParseDimensions(result.Consumed),
		)
	}
}<|MERGE_RESOLUTION|>--- conflicted
+++ resolved
@@ -23,23 +23,14 @@
 
 // sendAndWait may not be used concurrently
 func sendAndWait(
-<<<<<<< HEAD
-	ctx context.Context, _ *warp.Message, action chain.Action, cli *rpc.JSONRPCClient,
-	bcli *brpc.JSONRPCClient, ws *rpc.WebSocketClient, factory chain.AuthFactory, printStatus bool,
-=======
 	ctx context.Context, warpMsg *warp.Message, action chain.Action, hcli *hrpc.JSONRPCClient,
 	hws *hrpc.WebSocketClient, ncli *nrpc.JSONRPCClient, factory chain.AuthFactory, printStatus bool,
->>>>>>> b4372494
 ) (bool, ids.ID, error) {
 	parser, err := ncli.Parser(ctx)
 	if err != nil {
 		return false, ids.Empty, err
 	}
-<<<<<<< HEAD
-	_, tx, _, err := cli.GenerateTransaction(ctx, parser, nil, action, factory)
-=======
 	_, tx, _, err := hcli.GenerateTransaction(ctx, parser, warpMsg, action, factory)
->>>>>>> b4372494
 	if err != nil {
 		return false, ids.Empty, err
 	}
